--- conflicted
+++ resolved
@@ -796,15 +796,9 @@
 }
 
 // clang-format off
-<<<<<<< HEAD
-template <typename index_at> void save_index(index_at const& index, std::string const& path, progress_func_t const& progress) { index.save(path.c_str(), {}, progress_t{progress}).error.raise(); }
-template <typename index_at> void load_index(index_at& index, std::string const& path, progress_func_t const& progress) { index.load(path.c_str(), {}, progress_t{progress}).error.raise(); }
-template <typename index_at> void view_index(index_at& index, std::string const& path, progress_func_t const& progress) { index.view(path.c_str(), 0, {}, progress_t{progress}).error.raise(); }
-=======
-template <typename index_at> void save_index_to_path(index_at const& index, std::string const& path) { index.save(path.c_str()).error.raise(); }
-template <typename index_at> void load_index_from_path(index_at& index, std::string const& path) { index.load(path.c_str()).error.raise(); }
-template <typename index_at> void view_index_from_path(index_at& index, std::string const& path) { index.view(path.c_str()).error.raise(); }
->>>>>>> 5fc11b46
+template <typename index_at> void save_index_to_path(index_at const& index, std::string const& path, progress_func_t const& progress) { index.save(path.c_str(), {}, progress_t{progress}).error.raise(); }
+template <typename index_at> void load_index_from_path(index_at& index, std::string const& path, progress_func_t const& progress) { index.load(path.c_str(), {}, progress_t{progress}).error.raise(); }
+template <typename index_at> void view_index_from_path(index_at& index, std::string const& path, progress_func_t const& progress) { index.view(path.c_str(), 0, {}, progress_t{progress}).error.raise(); }
 template <typename index_at> void reset_index(index_at& index) { index.reset(); }
 template <typename index_at> void clear_index(index_at& index) { index.clear(); }
 template <typename index_at> std::size_t max_level(index_at const &index) { return index.max_level(); }
@@ -818,7 +812,7 @@
     return {(byte_t*)(info.ptr), static_cast<std::size_t>(info.size)};
 }
 
-template <typename index_at> py::object save_index_to_buffer(index_at const& index) {
+template <typename index_at> py::object save_index_to_buffer(index_at const& index, progress_func_t const& progress) {
     std::size_t serialized_length = index.serialized_length();
 
     // Create an empty bytearray object using CPython API
@@ -834,7 +828,7 @@
 
     char* buffer = PyByteArray_AS_STRING(byte_array);
     memory_mapped_file_t memory_map((byte_t*)buffer, serialized_length);
-    serialization_result_t result = index.save(std::move(memory_map));
+    serialization_result_t result = index.save(std::move(memory_map), progress_t{progress});
 
     if (!result) {
         Py_XDECREF(byte_array);
@@ -844,11 +838,13 @@
     return py::reinterpret_steal<py::object>(byte_array);
 }
 
-template <typename index_at> void load_index_from_buffer(index_at& index, py::bytes const& buffer) {
-    index.load(memory_map_from_bytes(buffer)).error.raise();
-}
-template <typename index_at> void view_index_from_buffer(index_at& index, py::bytes const& buffer) {
-    index.view(memory_map_from_bytes(buffer)).error.raise();
+template <typename index_at>
+void load_index_from_buffer(index_at& index, py::bytes const& buffer, progress_func_t const& progress) {
+    index.load(memory_map_from_bytes(buffer), progress_t{progress}).error.raise();
+}
+template <typename index_at>
+void view_index_from_buffer(index_at& index, py::bytes const& buffer, progress_func_t const& progress) {
+    index.view(memory_map_from_bytes(buffer), progress_t{progress}).error.raise();
 }
 
 template <typename index_at> std::vector<typename index_at::stats_t> compute_levels_stats(index_at const& index) {
@@ -1214,20 +1210,16 @@
         },
         py::arg("offset"));
 
-<<<<<<< HEAD
-    i.def("save", &save_index<dense_index_py_t>, py::arg("path"), py::arg("progress") = nullptr);
-    i.def("load", &load_index<dense_index_py_t>, py::arg("path"), py::arg("progress") = nullptr);
-    i.def("view", &view_index<dense_index_py_t>, py::arg("path"), py::arg("progress") = nullptr);
-=======
-    i.def("save_index_to_path", &save_index_to_path<dense_index_py_t>);
-    i.def("load_index_from_path", &load_index_from_path<dense_index_py_t>);
-    i.def("view_index_from_path", &view_index_from_path<dense_index_py_t>);
-
-    i.def("save_index_to_buffer", &save_index_to_buffer<dense_index_py_t>);
-    i.def("load_index_from_buffer", &load_index_from_buffer<dense_index_py_t>);
-    i.def("view_index_from_buffer", &view_index_from_buffer<dense_index_py_t>);
-
->>>>>>> 5fc11b46
+    i.def("save_index_to_path", &save_index_to_path<dense_index_py_t>, py::arg("path"), py::arg("progress") = nullptr);
+    i.def("load_index_from_path", &load_index_from_path<dense_index_py_t>, py::arg("path"),
+          py::arg("progress") = nullptr);
+    i.def("view_index_from_path", &view_index_from_path<dense_index_py_t>, py::arg("path"),
+          py::arg("progress") = nullptr);
+
+    i.def("save_index_to_buffer", &save_index_to_buffer<dense_index_py_t>, py::arg("progress") = nullptr);
+    i.def("load_index_from_buffer", &load_index_from_buffer<dense_index_py_t>, py::arg("progress") = nullptr);
+    i.def("view_index_from_buffer", &view_index_from_buffer<dense_index_py_t>, py::arg("progress") = nullptr);
+
     i.def("reset", &reset_index<dense_index_py_t>);
     i.def("clear", &clear_index<dense_index_py_t>);
     i.def("copy", &copy_index, py::kw_only(), py::arg("copy") = true);
