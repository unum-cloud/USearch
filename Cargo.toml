[package]
name = "usearch"
<<<<<<< HEAD
version = "2.8.15"
=======
version = "2.9.2"
>>>>>>> db4d20ac
authors = ["Ash Vardanian <1983160+ashvardanian@users.noreply.github.com>"]
description = "Smaller & Faster Single-File Vector Search Engine from Unum"
edition = "2021"
license = "Apache-2.0"
publish = true
repository = "https://github.com/unum-cloud/usearch"

[lib]
name = "usearch"
path = "rust/lib.rs"

[dependencies]
cxx = "1.0"

[build-dependencies]
cxx-build = "1.0"<|MERGE_RESOLUTION|>--- conflicted
+++ resolved
@@ -1,10 +1,6 @@
 [package]
 name = "usearch"
-<<<<<<< HEAD
-version = "2.8.15"
-=======
 version = "2.9.2"
->>>>>>> db4d20ac
 authors = ["Ash Vardanian <1983160+ashvardanian@users.noreply.github.com>"]
 description = "Smaller & Faster Single-File Vector Search Engine from Unum"
 edition = "2021"
