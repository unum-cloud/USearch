--- conflicted
+++ resolved
@@ -16,11 +16,7 @@
 ];
 
 interface CompiledIndex {
-<<<<<<< HEAD
-  add(keys: BigUint64Array, vectors: Vector): void;
-=======
   add(keys: BigUint64Array, vectors: Vector, threads: number): void;
->>>>>>> f3a2eabb
   search(vectors: VectorOrMatrix, k: number, threads: number): CompiledSearchResult;
   contains(keys: BigUint64Array): boolean[];
   count(keys: BigUint64Array): number | number[];
@@ -385,11 +381,7 @@
    *
    * @param {Float32Array|Float64Array|Int8Array|Array<Array<number>>} vectors - Input matrix representing query vectors, can be a TypedArray or an array of TypedArray.
    * @param {number} k - The number of nearest neighbors to search for each query vector.
-<<<<<<< HEAD
-   * @param {number} threads - The number of threads to use when searching.
-=======
    * @param {number} [threads=0] - Optional, default is 0. Number of threads to use for searching. If set to 0, the number of threads is determined automatically.
->>>>>>> f3a2eabb
    * @return {Matches|BatchMatches} - Search results for one or more queries, containing keys, distances, and counts of the matches found.
    * @throws Will throw an error if `k` is not a positive integer or if the size of the vectors is not a multiple of dimensions.
    * @throws Will throw an error if `vectors` is not a valid input type (TypedArray or an array of TypedArray) or if its flattened size is not a multiple of dimensions.
@@ -556,11 +548,7 @@
  * @param {number} dimensions - The dimensionality of the vectors in both the dataset and the queries. It defines the number of elements in each vector.
  * @param {number} count - The number of nearest neighbors to return for each query. If the dataset contains fewer vectors than the specified count, the result will contain only the available vectors.
  * @param {MetricKind} metric - The distance metric to be used for the search.
-<<<<<<< HEAD
- * @param {number} threads - The number of threads to use when searching.
-=======
  * @param {number} [threads=0] - Optional, default is 0. The number of threads to use for the search. If set to 0, the number of threads is determined automatically.
->>>>>>> f3a2eabb
  * @return {Matches|BatchMatches} - Returns a `Matches` or `BatchMatches` object containing the results of the search.
  * @throws Will throw an error if `dimensions` and `count` are not positive integers.
  * @throws Will throw an error if `metric` is not a valid MetricKind.
