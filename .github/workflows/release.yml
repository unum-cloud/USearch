--- conflicted
+++ resolved
@@ -24,14 +24,10 @@
       - uses: actions/checkout@v4
         with:
           persist-credentials: false
-<<<<<<< HEAD
-      - uses: actions/setup-node@v4
-=======
       - name: Set up Node.js
-        uses: actions/setup-node@v3
+        uses: actions/setup-node@v4
         with:
           node-version: 20
->>>>>>> db4d20ac
       - run: npm install --save-dev --prefix ./package-ci @semantic-release/exec @semantic-release/git conventional-changelog-eslint semantic-release && npx --prefix ./package-ci semantic-release
 
   rebase:
@@ -225,9 +221,6 @@
         run: |
           cmake -DCMAKE_BUILD_TYPE=Release -DUSEARCH_BUILD_LIB_C=1 -DUSEARCH_BUILD_SQLITE=1 -DUSEARCH_BUILD_TEST_CPP=0 -DUSEARCH_BUILD_BENCH_CPP=0 -B ./build_release
           cmake --build ./build_release --config Release        
-<<<<<<< HEAD
-          zip -r usearch_macOS_${{ matrix.arch }}_${{ steps.version.outputs.version }}.zip build_release/libusearch_c.* c/usearch.h
-=======
           zip -r usearch_macos_${{ matrix.arch }}_${{ steps.set_version.outputs.version }}.zip build_release/libusearch_c.dylib c/usearch.h
           mv build_release/libusearch_sqlite.dylib usearch_sqlite_macos_${{ matrix.arch }}_${{ steps.set_version.outputs.version }}.dylib
 
@@ -238,7 +231,6 @@
         with:
           file: "*.dylib"
           update_latest_release: true
->>>>>>> db4d20ac
 
       - name: Upload archive
         uses: xresloader/upload-to-github-release@v1
@@ -408,18 +400,13 @@
         python-version: ["37", "38", "39", "310", "311", "312"]
     steps:
       - uses: actions/checkout@v4
-<<<<<<< HEAD
-      - uses: actions/setup-python@v4
-
+        with:
+          ref: "main"
       - name: Setup Docker
         if: matrix.os == 'ubuntu-22.04'
         uses: crazy-max/ghaction-setup-docker@v1.0.0
-=======
-        with:
-          ref: "main"
       - name: Set up Python
         uses: actions/setup-python@v5
->>>>>>> db4d20ac
         with:
           python-version: 3.x
       - name: Setup QEMU
@@ -558,7 +545,7 @@
 
       - name: Publish Dry Run
         run: npm publish --dry-run
-       
+
       - name: Publish
         uses: JS-DevTools/npm-publish@v3
         with:
