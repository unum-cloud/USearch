--- conflicted
+++ resolved
@@ -16,111 +16,115 @@
   contents: read
 
 jobs:
-  
   test_cpp_c_ubuntu_gcc:
     name: Test C++ Ubuntu (GCC)
     runs-on: ubuntu-22.04
-    
-    steps:
-    - uses: actions/checkout@v3
-      with:
-        ref: main-dev
-    - run: git submodule update --init --recursive
-    
-    - name: Install Dependencies
-      run: sudo apt update && sudo apt install -y cmake build-essential libjemalloc-dev libomp-dev g++-12
-        
-    - name: Build
-      run: |
-        export CC=gcc-12
-        export CXX=g++-12
-        cmake -B build_debug -DCMAKE_BUILD_TYPE=Debug -DUSEARCH_BUILD_TEST_CPP=1 -DUSEARCH_BUILD_TEST_C=1 -DUSEARCH_USE_OPENMP=1 -DUSEARCH_USE_SIMSIMD=1 -DUSEARCH_USE_JEMALLOC=1
-        cmake --build build_debug --config Debug
-        
-    - name: Run C++ tests
-      run: ./build_debug/test_cpp
-    - name: Run C tests
-      run: ./build_debug/test_c
-
+
+    env:
+      CC: gcc-12
+      CXX: g++-12
+
+    steps:
+      - uses: actions/checkout@v3
+        with:
+          ref: main-dev
+      - run: git submodule update --init --recursive
+
+      - name: Install dependencies
+        run: sudo apt update && sudo apt install -y cmake build-essential libjemalloc-dev libomp-dev g++-12
+
+      - name: Build
+        run: |
+          cmake -B build_debug -DCMAKE_BUILD_TYPE=Debug -DUSEARCH_BUILD_TEST_CPP=1 -DUSEARCH_BUILD_TEST_C=1 -DUSEARCH_USE_OPENMP=1 -DUSEARCH_USE_SIMSIMD=1 -DUSEARCH_USE_JEMALLOC=1
+          cmake --build build_debug --config Debug
+
+      - name: Run C++ tests
+        run: ./build_debug/test_cpp
+      - name: Run C tests
+        run: ./build_debug/test_c
 
   test_cpp_c_ubuntu_clang:
     name: Test C++ Ubuntu (Clang)
     runs-on: ubuntu-22.04
-    
-    steps:
-    - uses: actions/checkout@v3
-      with:
-        ref: main-dev
-    - run: git submodule update --init --recursive
-    
-    - name: Install Dependencies
-      run: sudo apt update && sudo apt install -y cmake build-essential libjemalloc-dev clang-15
-        
-    - name: Build
-      run: |
-        export CC=clang-15
-        export CXX=clang++-15
-        cmake -B build_debug -DCMAKE_BUILD_TYPE=Debug -DUSEARCH_BUILD_TEST_CPP=1 -DUSEARCH_BUILD_TEST_C=1 -DUSEARCH_USE_SIMSIMD=1 -DUSEARCH_USE_JEMALLOC=1
-        cmake --build build_debug --config Debug
-        
-    - name: Run C++ tests
-      run: ./build_debug/test_cpp
-    - name: Run C tests
-      run: ./build_debug/test_c
-
+
+    env:
+      CC: clang-15
+      CXX: clang++-15
+
+    steps:
+      - uses: actions/checkout@v3
+        with:
+          ref: main-dev
+      - run: git submodule update --init --recursive
+
+      - name: Install dependencies
+        run: sudo apt update && sudo apt install -y cmake build-essential libjemalloc-dev clang-15
+
+      - name: Build
+        run: |
+          cmake -B build_debug -DCMAKE_BUILD_TYPE=Debug -DUSEARCH_BUILD_TEST_CPP=1 -DUSEARCH_BUILD_TEST_C=1 -DUSEARCH_USE_SIMSIMD=1 -DUSEARCH_USE_JEMALLOC=1
+          cmake --build build_debug --config Debug
+
+      - name: Run C++ tests
+        run: ./build_debug/test_cpp
+      - name: Run C tests
+        run: ./build_debug/test_c
 
   test_cpp_c_macos:
     name: Test C++ MacOS
     runs-on: macos-12
-    steps:
-    - uses: actions/checkout@v3
-      with:
-        ref: main-dev
-    - run: git submodule update --init --recursive
-    
-    - name: Install Dependencies
-      run: |
-        brew update
-        brew install cmake
-    
-    - name: Build
-      run: |
-        cmake -B build_debug -DCMAKE_BUILD_TYPE=Debug -DUSEARCH_BUILD_TEST_CPP=1 -DUSEARCH_BUILD_TEST_C=1
-        cmake --build build_debug --config Debug
-    - name: Run C++ tests
-      run: ./build_debug/test_cpp
-    - name: Run C tests
-      run: ./build_debug/test_c
+
+    steps:
+      - uses: actions/checkout@v3
+        with:
+          ref: main-dev
+      - run: git submodule update --init --recursive
+
+      - name: Install dependencies
+        run: |
+          brew update
+          brew install cmake
+
+      - name: Build
+        run: |
+          cmake -B build_debug -DCMAKE_BUILD_TYPE=Debug -DUSEARCH_BUILD_TEST_CPP=1 -DUSEARCH_BUILD_TEST_C=1
+          cmake --build build_debug --config Debug
+
+      - name: Run C++ tests
+        run: ./build_debug/test_cpp
+      - name: Run C tests
+        run: ./build_debug/test_c
 
   test_cpp_c_windows:
     name: Test C++ Windows
     runs-on: windows-2022
     steps:
-    - uses: actions/checkout@v3
-      with:
-        ref: main-dev
-    - run: git submodule update --init --recursive
-    
-    - name: Install Dependencies
-      run: choco install cmake
-        
-    - name: Build
-      run: |
-        cmake -B build_debug -DCMAKE_BUILD_TYPE=Debug -DUSEARCH_BUILD_TEST_CPP=1 -DUSEARCH_BUILD_TEST_C=1
-        cmake --build build_debug --config Debug
-    - name: Run C++ tests
-      run: .\build\test_cpp
-    - name: Run C tests
-      run: .\build\test_c
-      
-  test_python_311:
+      - uses: actions/checkout@v3
+        with:
+          ref: main-dev
+      - run: git submodule update --init --recursive
+
+      - name: Install dependencies
+        run: choco install cmake
+
+      - name: Build
+        run: |
+          cmake -B build_debug -DCMAKE_BUILD_TYPE=Debug -DUSEARCH_BUILD_TEST_CPP=1 -DUSEARCH_BUILD_TEST_C=1
+          cmake --build build_debug --config Debug
+
+      - name: Run C++ tests
+        run: .\build_debug\test_cpp
+      - name: Run C tests
+        run: .\build_debug\test_c
+
+  test_python:
     name: Test Python
     runs-on: ${{ matrix.os }}
     strategy:
       fail-fast: false
       matrix:
         os: [ubuntu-22.04, macOS-11, windows-2022]
-        python-version: ["3.11"]
+        python-version: ["3.7", "3.11"]
 
     steps:
       - uses: actions/checkout@v3
@@ -129,66 +133,62 @@
         uses: actions/setup-python@v4
         with:
           python-version: ${{ matrix.python-version }}
-      - name: Install dependencies
-        run: |
+
+      - name: Install dependencies
+        run: |
+          if [[ $RUNNER_OS == 'Linux' ]]; then
+            sudo apt update
+            sudo apt install -y cmake build-essential libjemalloc-dev libomp-dev gcc-12 g++-12
+            export CC=gcc-12
+            export CXX=g++-12
+          elif [[ $RUNNER_OS == 'macOS' ]]; then
+            brew install cmake libomp jemalloc
+          elif [[ $RUNNER_OS == 'Windows' ]]; then
+            choco install cmake --installargs 'ADD_CMAKE_TO_PATH=System'
+          fi
           python -m pip install --upgrade pip
           pip install pytest numpy
-      - name: Build locally
+
+      - name: Build
         run: python -m pip install .
-      - name: Test with PyTest
+
+      - name: Test
         run: pytest python/scripts/ -s -x
-
-
-  test_python_37:
-    name: Test Python 3.7
-    runs-on: ${{ matrix.os }}
-    strategy:
-      fail-fast: false
-      matrix:
-        os: [ubuntu-22.04]
-        python-version: ["3.7"]
-
-    steps:
-      - uses: actions/checkout@v3
-      - run: git submodule update --init --recursive
-      
-      - name: Set up Python ${{ matrix.python-version }}
-        uses: actions/setup-python@v4
-        with:
-          python-version: ${{ matrix.python-version }}
-
-      - name: Install dependencies
-        run: |
-          python -m pip install --upgrade pip
-          pip install pytest numpy
-
-      - name: Build locally
-        run: python -m pip install .
-      - name: Test with PyTest
-        run: pytest python/scripts/ -s -x
-
 
   test_javascript:
     name: Test JavaScript
     runs-on: ubuntu-22.04
+
+    env:
+      CC: gcc-12
+      CXX: g++-12
+
     steps:
       - uses: actions/checkout@v3
       - run: git submodule update --init --recursive
       - uses: actions/setup-node@v3
         with:
           node-version: 18
-      - run: npm install
-      - run: npm ci
-      - run: npm test
+
+      - name: Install dependencies
+        run: sudo apt update && sudo apt install -y cmake build-essential libjemalloc-dev libomp-dev g++-12
+
+      - name: Build
+        run: npm install
+
+      - name: Test
+        run: |
+          npm ci
+          npm test
 
   test_rust:
     name: Test Rust
     runs-on: ubuntu-22.04
     steps:
-    - uses: actions/checkout@v3
-    - run: git submodule update --init --recursive
-    - uses: actions-rs/toolchain@v1
-      with:
+      - uses: actions/checkout@v3
+      - run: git submodule update --init --recursive
+      - uses: actions-rs/toolchain@v1
+        with:
           toolchain: stable
           override: true
 
@@ -196,27 +196,27 @@
     name: Test Java
     runs-on: ubuntu-22.04
     steps:
-    - uses: actions/checkout@v3
-    - run: git submodule update --init --recursive
-    - uses: actions/setup-java@v3
-      with:
-        java-version: '11'
-        distribution: 'adopt'
-    - name: Setup Gradle
-      uses: gradle/gradle-build-action@v2.4.2
-    - name: Execute Gradle build
-      run: gradle clean build
+      - uses: actions/checkout@v3
+      - run: git submodule update --init --recursive
+      - uses: actions/setup-java@v3
+        with:
+          java-version: "11"
+          distribution: "adopt"
+      - name: Setup Gradle
+        uses: gradle/gradle-build-action@v2.4.2
+      - name: Execute Gradle build
+        run: gradle clean build
 
   test_swift:
     name: Test ObjC & Swift
     runs-on: macos-12
     steps:
-    - uses: actions/checkout@v3
-    - run: git submodule update --init --recursive
-    - name: Build
-      run: swift build
-    - name: Run tests
-      run: swift test
+      - uses: actions/checkout@v3
+      - run: git submodule update --init --recursive
+      - name: Build
+        run: swift build
+      - name: Test
+        run: swift test
 
   test_csharp:
     name: Test C#
@@ -225,7 +225,7 @@
       fail-fast: false
       matrix:
         os: [ubuntu-22.04, windows-2022, macos-12]
-        dotnet-version: ['7.0.x']
+        dotnet-version: ["7.0.x"]
     steps:
       - uses: actions/checkout@v3
       - run: git submodule update --init --recursive
@@ -264,49 +264,49 @@
         working-directory: ${{ github.workspace }}/csharp/
 
   test_golang:
-<<<<<<< HEAD
     name: Test GoLang
-=======
-    name: Test Golang
->>>>>>> 3d5fe244
-    runs-on: ubuntu-22.04
-    steps:
-    - uses: actions/checkout@v3
-      with:
-        persist-credentials: false
-        ref: 'main-dev'
-    - run: git submodule update --init --recursive
-
-    - name: Prepare environment
-      run: |
-        sudo apt update && 
-        sudo apt install -y build-essential
-      
-      # This is the weirdest step. GoLang runtime is having a hard time working with our static library...
-      # And doesn't want to link to the dynamic library... So instead, we rename the `.so` file `.a`, and
-      # it works just fine.
-    - name: Build library
-      run: |
-        cmake -B build_debug -DCMAKE_BUILD_TYPE=Debug -DUSEARCH_BUILD_TEST_CPP=1 -DUSEARCH_BUILD_TEST_C=1 USEARCH_USE_OPENMP=0 USEARCH_USE_NATIVE_F16=0 USEARCH_USE_SIMSIMD=1
-        cmake --build build_debug --config Debug
-        sudo cp build_debug/libusearch_c.so /usr/local/lib/libusearch_c.a
-        sudo cp c/usearch.h /usr/local/include/usearch.h
-
-    - name: Run test
-      run: |
-        cd golang
-        go test -v
-        
+    runs-on: ubuntu-22.04
+
+    env:
+      CC: gcc-12
+      CXX: g++-12
+
+    steps:
+      - uses: actions/checkout@v3
+        with:
+          persist-credentials: false
+          ref: "main-dev"
+      - run: git submodule update --init --recursive
+
+      - name: Install dependencies
+        run: |
+          sudo apt update
+          sudo apt install -y cmake build-essential libjemalloc-dev libomp-dev g++-12
+
+        # This is the weirdest step. GoLang runtime is having a hard time working with our static library...
+        # And doesn't want to link to the dynamic library... So instead, we rename the `.so` file `.a`, and
+        # it works just fine.
+      - name: Build library
+        run: |
+          cmake -B build_debug -DCMAKE_BUILD_TYPE=Debug -DUSEARCH_BUILD_TEST_CPP=1 -DUSEARCH_BUILD_TEST_C=1 -DUSEARCH_USE_OPENMP=0 -DUSEARCH_USE_NATIVE_F16=0 -DUSEARCH_USE_SIMSIMD=1
+          cmake --build build_debug --config Debug
+          sudo cp build_debug/libusearch_c.so /usr/local/lib/libusearch_c.a
+          sudo cp c/usearch.h /usr/local/include/usearch.h
+
+      - name: Run test
+        run: |
+          cd golang
+          go test -v
 
   build_docker:
     name: Test Docker Image
     runs-on: ubuntu-22.04
     steps:
-    - uses: actions/checkout@v3
-    - run: git submodule update --init --recursive
-    - name: Build
-      uses: docker/build-push-action@v4
-      with:
-        context: .
-        load: true
-        push: false+      - uses: actions/checkout@v3
+      - run: git submodule update --init --recursive
+      - name: Build
+        uses: docker/build-push-action@v4
+        with:
+          context: .
+          load: true
+          push: false