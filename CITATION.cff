--- conflicted
+++ resolved
@@ -1,15 +1,11 @@
 cff-version: 1.2.0
 message: "If you use this software, please cite it as below."
 authors:
-- family-names: "Vardanian"
-  given-names: "Ash"
-  orcid: "https://orcid.org/0000-0002-4882-1815"
+  - family-names: "Vardanian"
+    given-names: "Ash"
+    orcid: "https://orcid.org/0000-0002-4882-1815"
 title: "USearch by Unum Cloud"
-<<<<<<< HEAD
-version: 2.8.15
-=======
 version: 2.9.2
->>>>>>> db4d20ac
 doi: 10.5281/zenodo.7949416
 date-released: 2023-10-22
 url: "https://github.com/unum-cloud/usearch"